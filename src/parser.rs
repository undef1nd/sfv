--- conflicted
+++ resolved
@@ -55,14 +55,8 @@
 }
 
 /// Exposes methods for parsing input into a structured field value.
-<<<<<<< HEAD
-#[derive(Debug)]
-pub struct Parser<'a> {
-    input: &'a [u8],
-=======
 pub struct Parser<'de> {
     input: &'de [u8],
->>>>>>> 4c03173c
     index: usize,
     version: Version,
 }
