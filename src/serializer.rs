--- conflicted
+++ resolved
@@ -3,11 +3,7 @@
     BareItem, Decimal, Dictionary, InnerList, Item, List, ListEntry, Parameters, RefBareItem,
     SFVResult,
 };
-<<<<<<< HEAD
-=======
-use data_encoding::BASE64;
 use std::fmt::Write as _;
->>>>>>> ea0a543f
 
 /// Serializes structured field value into String.
 pub trait SerializeValue {
